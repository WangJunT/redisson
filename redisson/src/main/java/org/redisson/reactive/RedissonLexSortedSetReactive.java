/**
 * Copyright 2018 Nikita Koksharov
 *
 * Licensed under the Apache License, Version 2.0 (the "License");
 * you may not use this file except in compliance with the License.
 * You may obtain a copy of the License at
 *
 *    http://www.apache.org/licenses/LICENSE-2.0
 *
 * Unless required by applicable law or agreed to in writing, software
 * distributed under the License is distributed on an "AS IS" BASIS,
 * WITHOUT WARRANTIES OR CONDITIONS OF ANY KIND, either express or implied.
 * See the License for the specific language governing permissions and
 * limitations under the License.
 */
package org.redisson.reactive;

<<<<<<< HEAD
import java.util.ArrayList;
import java.util.Collection;
import java.util.List;
import java.util.function.Supplier;

=======
>>>>>>> 7d934dc1
import org.reactivestreams.Publisher;
import org.redisson.RedissonScoredSortedSet;
import org.redisson.api.RFuture;
import org.redisson.api.RLexSortedSet;
import org.redisson.client.RedisClient;
import org.redisson.client.protocol.decoder.ListScanResult;


/**
 * 
 * @author Nikita Koksharov
 *
 */
public class RedissonLexSortedSetReactive {

    private final RLexSortedSet instance;
    
    public RedissonLexSortedSetReactive(RLexSortedSet instance) {
        this.instance = instance;
    }

    public Publisher<Boolean> addAll(Publisher<? extends String> c) {
        return new PublisherAdder<String>() {
<<<<<<< HEAD
    @Override
            public Publisher<Integer> add(Object e) {
                return RedissonLexSortedSetReactive.this.add(e);
            }
        }.addAll(c);
    }

    public Publisher<String> iterator() {
        return instance.iterator();
            }

    public Publisher<String> iterator(String pattern) {
        return instance.iterator(pattern);
            }

    public Publisher<String> iterator(int count) {
        return instance.iterator(count);
            }

    public Publisher<String> iterator(String pattern, int count) {
        return instance.iterator(pattern, count);
            }

    public Publisher<Integer> add(Object e) {
        return commandExecutor.writeReactive(instance.getName(), StringCodec.INSTANCE, RedisCommands.ZADD_INT, instance.getName(), 0, e);
            }

    public Publisher<Integer> addAll(Collection<? extends String> c) {
        List<Object> params = new ArrayList<Object>(2*c.size());
        params.add(instance.getName());
        for (Object param : c) {
            params.add(0);
            params.add(param);
        }
        return commandExecutor.writeReactive(instance.getName(), StringCodec.INSTANCE, RedisCommands.ZADD_INT, params.toArray());
=======
            @Override
            public RFuture<Boolean> add(Object e) {
                return instance.addAsync((String)e);
            }
        }.addAll(c);
    }
    
    private Publisher<String> scanIteratorReactive(final String pattern, final int count) {
        return new SetReactiveIterator<String>() {
            @Override
            protected RFuture<ListScanResult<Object>> scanIterator(final RedisClient client, final long nextIterPos) {
                return ((RedissonScoredSortedSet<String>)instance).scanIteratorAsync(client, nextIterPos, pattern, count);
            }
        };
    }

    public String getName() {
        return ((RedissonScoredSortedSet)instance).getName();
    }
    
    public Publisher<String> iterator() {
        return scanIteratorReactive(null, 10);
    }

    public Publisher<String> iterator(String pattern) {
        return scanIteratorReactive(pattern, 10);
    }

    public Publisher<String> iterator(int count) {
        return scanIteratorReactive(null, count);
    }

    public Publisher<String> iterator(String pattern, int count) {
        return scanIteratorReactive(pattern, count);
>>>>>>> 7d934dc1
    }

    }<|MERGE_RESOLUTION|>--- conflicted
+++ resolved
@@ -15,20 +15,14 @@
  */
 package org.redisson.reactive;
 
-<<<<<<< HEAD
-import java.util.ArrayList;
-import java.util.Collection;
-import java.util.List;
-import java.util.function.Supplier;
-
-=======
->>>>>>> 7d934dc1
 import org.reactivestreams.Publisher;
 import org.redisson.RedissonScoredSortedSet;
 import org.redisson.api.RFuture;
 import org.redisson.api.RLexSortedSet;
 import org.redisson.client.RedisClient;
 import org.redisson.client.protocol.decoder.ListScanResult;
+
+import reactor.core.publisher.Flux;
 
 
 /**
@@ -46,57 +40,20 @@
 
     public Publisher<Boolean> addAll(Publisher<? extends String> c) {
         return new PublisherAdder<String>() {
-<<<<<<< HEAD
-    @Override
-            public Publisher<Integer> add(Object e) {
-                return RedissonLexSortedSetReactive.this.add(e);
-            }
-        }.addAll(c);
-    }
-
-    public Publisher<String> iterator() {
-        return instance.iterator();
-            }
-
-    public Publisher<String> iterator(String pattern) {
-        return instance.iterator(pattern);
-            }
-
-    public Publisher<String> iterator(int count) {
-        return instance.iterator(count);
-            }
-
-    public Publisher<String> iterator(String pattern, int count) {
-        return instance.iterator(pattern, count);
-            }
-
-    public Publisher<Integer> add(Object e) {
-        return commandExecutor.writeReactive(instance.getName(), StringCodec.INSTANCE, RedisCommands.ZADD_INT, instance.getName(), 0, e);
-            }
-
-    public Publisher<Integer> addAll(Collection<? extends String> c) {
-        List<Object> params = new ArrayList<Object>(2*c.size());
-        params.add(instance.getName());
-        for (Object param : c) {
-            params.add(0);
-            params.add(param);
-        }
-        return commandExecutor.writeReactive(instance.getName(), StringCodec.INSTANCE, RedisCommands.ZADD_INT, params.toArray());
-=======
             @Override
             public RFuture<Boolean> add(Object e) {
                 return instance.addAsync((String)e);
             }
         }.addAll(c);
     }
-    
+
     private Publisher<String> scanIteratorReactive(final String pattern, final int count) {
-        return new SetReactiveIterator<String>() {
+        return Flux.create(new SetReactiveIterator<String>() {
             @Override
             protected RFuture<ListScanResult<Object>> scanIterator(final RedisClient client, final long nextIterPos) {
                 return ((RedissonScoredSortedSet<String>)instance).scanIteratorAsync(client, nextIterPos, pattern, count);
             }
-        };
+        });
     }
 
     public String getName() {
@@ -117,7 +74,6 @@
 
     public Publisher<String> iterator(String pattern, int count) {
         return scanIteratorReactive(pattern, count);
->>>>>>> 7d934dc1
     }
 
-    }+}